#include "BeamGraph.h"

#include "qcp/src/core.h"
#include "qcp/src/painter.h"

#include <QSpinBox>
#include <QBoxLayout>
#include <QFormLayout>
#include <QGraphicsDropShadowEffect>
#include <QToolButton>

//------------------------------------------------------------------------------
//                               BeamColorMapData
//------------------------------------------------------------------------------

BeamColorMapData::BeamColorMapData(int w, int h)
    : QCPColorMapData(w, h, QCPRange(0, w), QCPRange(0, h))
{
}

//------------------------------------------------------------------------------
//                               BeamColorScale
//------------------------------------------------------------------------------

BeamColorScale::BeamColorScale(QCustomPlot *parentPlot) : QCPColorScale(parentPlot)
{
    setRangeDrag(false);
    setRangeZoom(false);
}

void BeamColorScale::setFrameColor(const QColor& c)
{
    for (auto a : mAxisRect->axes())
        a->setBasePen(QPen(c, 0, Qt::SolidLine));
}

//------------------------------------------------------------------------------
//                                BeamEllipse
//------------------------------------------------------------------------------

BeamEllipse::BeamEllipse(QCustomPlot *parentPlot) : QCPAbstractItem(parentPlot)
{
}

void BeamEllipse::draw(QCPPainter *painter)
{
    const double x = parentPlot()->xAxis->coordToPixel(xc);
    const double y = parentPlot()->yAxis->coordToPixel(yc);
    const double rx = parentPlot()->xAxis->coordToPixel(xc + dx/2.0) - x;
    const double ry = parentPlot()->yAxis->coordToPixel(yc + dy/2.0) - y;
    auto t = painter->transform();
    painter->translate(x, y);
    painter->rotate(phi);
    painter->setPen(pen);
    painter->drawEllipse(QPointF(), rx, ry);
    painter->setTransform(t);
}

//------------------------------------------------------------------------------
//                               ApertureRect
//------------------------------------------------------------------------------

ApertureRect::ApertureRect(QCustomPlot *parentPlot) : QCPAbstractItem(parentPlot)
{
    _pen = QPen(Qt::yellow, 0, Qt::DashLine);
    _editPen = QPen(Qt::yellow, 3, Qt::SolidLine);

    connect(parentPlot, &QCustomPlot::mouseMove, this, &ApertureRect::mouseMove);
    connect(parentPlot, &QCustomPlot::mousePress, this, &ApertureRect::mousePress);
    connect(parentPlot, &QCustomPlot::mouseRelease, this, &ApertureRect::mouseRelease);
    connect(parentPlot, &QCustomPlot::mouseDoubleClick, this, &ApertureRect::mouseDoubleClick);
}

void ApertureRect::setAperture(const SoftAperture &aperture)
{
    _aperture = aperture;
    updateCoords();
    setVisible(_aperture.on);
}

<<<<<<< HEAD
void ApertureRect::setImageSize(int sensorW, int sensorH, const PixelScale &scale)
{
    _scale = scale;
    _maxX = scale.sensorToUnit(sensorW);
    _maxY = scale.sensorToUnit(sensorH);
    updateCoords();
}

void ApertureRect::updateCoords()
{
=======
void ApertureRect::setAperture(const SoftAperture &aperture)
{
    _aperture = aperture;
    updateCoords();
    setVisible(_aperture.on);
}

void ApertureRect::setImageSize(int sensorW, int sensorH, const PixelScale &scale)
{
    _scale = scale;
    _maxX = scale.sensorToUnit(sensorW);
    _maxY = scale.sensorToUnit(sensorH);
    updateCoords();
}

void ApertureRect::updateCoords()
{
>>>>>>> d4f43873
    _x1 = _scale.sensorToUnit(_aperture.x1);
    _y1 = _scale.sensorToUnit(_aperture.y1);
    _x2 = _scale.sensorToUnit(_aperture.x2);
    _y2 = _scale.sensorToUnit(_aperture.y2);
}

void ApertureRect::startEdit()
{
    if (_editing)
        return;
    _editing = true;
<<<<<<< HEAD
    makeEditor();
=======
    const double sensorW = _scale.unitToSensor(_maxX);
    const double sensorH = _scale.unitToSensor(_maxY);
    if (!_aperture.isValid(sensorW, sensorH)) {
        _x1 = _maxX / 4;
        _x2 = _maxX / 4 * 3;
        _y1 = _maxY / 4;
        _y2 = _maxY / 4 * 3;
    }
>>>>>>> d4f43873
    setVisible(true);
    parentPlot()->replot();
}

void ApertureRect::stopEdit(bool apply)
{
    if (!_editing)
        return;
    _editing = false;
    if (apply) {
        _aperture.x1 = _scale.unitToSensor(_x1);
        _aperture.y1 = _scale.unitToSensor(_y1);
        _aperture.x2 = _scale.unitToSensor(_x2);
        _aperture.y2 = _scale.unitToSensor(_y2);
        _aperture.on = true;
        if (onEdited)
            onEdited();
    } else {
        updateCoords();
        setVisible(_aperture.on);
    }
    _editor->deleteLater();
    _editor = nullptr;
    QToolTip::hideText();
    resetDragCusrsor();
    parentPlot()->replot();
}

static const int dragThreshold = 10;

void ApertureRect::draw(QCPPainter *painter)
{
    const double x1 = parentPlot()->xAxis->coordToPixel(_x1);
    const double y1 = parentPlot()->yAxis->coordToPixel(_y1);
    const double x2 = parentPlot()->xAxis->coordToPixel(_x2);
    const double y2 = parentPlot()->yAxis->coordToPixel(_y2);
    if (_editing) {
        auto r = parentPlot()->axisRect()->rect();
        painter->setPen(_pen);
        painter->drawLine(QLineF(r.left(), y1, r.right(), y1));
        painter->drawLine(QLineF(r.left(), y2, r.right(), y2));
        painter->drawLine(QLineF(x1, r.top(), x1, r.bottom()));
        painter->drawLine(QLineF(x2, r.top(), x2, r.bottom()));
        painter->setPen(_editPen);
        painter->drawRect(x1, y1, x2-x1, y2-y1);
    } else {
        painter->setPen(_pen);
        painter->drawRect(x1, y1, x2-x1, y2-y1);
    }
//    painter->setPen(_editing ? _editPen : _pen);
//    painter->drawRect(x1, y1, x2-x1, y2-y1);
}

void ApertureRect::mouseMove(QMouseEvent *e)
{
    if (!visible() || !_editing) return;

    if (!parentPlot()->axisRect()->rect().contains(e->pos())) {
        resetDragCusrsor();
        _dragging = false;
        return;
    }

    const double x = e->pos().x();
    const double y = e->pos().y();
    const double t = dragThreshold;
    const double x1 = parentPlot()->xAxis->coordToPixel(_x1);
    const double y1 = parentPlot()->yAxis->coordToPixel(_y1);
    const double x2 = parentPlot()->xAxis->coordToPixel(_x2);
    const double y2 = parentPlot()->yAxis->coordToPixel(_y2);

    if (_dragging) {
        const int dx = x - _dragX;
        const int dy = y - _dragY;
        _dragX = x;
        _dragY = y;
        if (_drag0 || _dragX1) {
            _x1 = parentPlot()->xAxis->pixelToCoord(x1+dx);
            _x1 = qMax(_x1, 0.0);
            _seX1->setValue(_x1);
            _seW->setValue(aperW());
        }
        if (_drag0 || _dragX2) {
<<<<<<< HEAD
            _x2 = parentPlot()->xAxis->pixelToCoord(x2+dx);
            _x2 = qMin(_x2, _maxX);
            _seX2->setValue(_x2);
            _seW->setValue(aperW());
=======
            _x2 = parentPlot()->xAxis->pixelToCoord(qMax(x2+dx, x1+t));
            _x2 = qMin(_x2, _maxX);
>>>>>>> d4f43873
        }
        if (_drag0 || _dragY1) {
            _y1 = parentPlot()->yAxis->pixelToCoord(y1+dy);
            _y1 = qMax(_y1, 0.0);
            _seY1->setValue(_y1);
            _seH->setValue(aperH());
        }
        if (_drag0 || _dragY2) {
<<<<<<< HEAD
            _y2 = parentPlot()->yAxis->pixelToCoord(y2+dy);
            _y2 = qMin(_y2, _maxY);
            _seY2->setValue(_y2);
            _seH->setValue(aperH());
=======
            _y2 = parentPlot()->yAxis->pixelToCoord(qMax(y2+dy, y1+t));
            _y2 = qMin(_y2, _maxY);
>>>>>>> d4f43873
        }
        showCoordTooltip(e->globalPosition().toPoint());
        parentPlot()->replot();
        return;
    }

    _drag0 = x > x1+t && x < x2-t && y > y1+t && y < y2-t;
    _dragX1 = !_drag0 && qAbs(x1-x) < t;
    _dragX2 = !_drag0 && qAbs(x2-x) < t;
    _dragY1 = !_drag0 && qAbs(y1-y) < t;
    _dragY2 = !_drag0 && qAbs(y2-y) < t;
//    _dragX1 = qAbs(x1-x) < t && y >= (y1-t) && y <= (y2+t);
//    _dragX2 = qAbs(x2-x) < t && y >= (y1-t) && y <= (y2+t);
//    _dragY1 = qAbs(y1-y) < t && x >= (x1-t) && x <= (x2+t);
//    _dragY2 = qAbs(y2-y) < t && x >= (x1-t) && x <= (x2+t);

    if (_drag0)
        showDragCursor(Qt::SizeAllCursor);
    else if ((_dragX1 && _dragY1) || (_dragX2 && _dragY2))
        showDragCursor(Qt::SizeFDiagCursor);
    else if ((_dragX1 && _dragY2) || (_dragX2 && _dragY1))
        showDragCursor(Qt::SizeBDiagCursor);
    else if (_dragX1 || _dragX2)
        showDragCursor(Qt::SizeHorCursor);
    else if (_dragY1 || _dragY2)
        showDragCursor(Qt::SizeVerCursor);
    else
        resetDragCusrsor();
}

void ApertureRect::mousePress(QMouseEvent *e)
{
    if (!visible() || !_editing) return;
    if (e->button() != Qt::LeftButton) return;
    _dragging = true;
    _dragX = e->pos().x();
    _dragY = e->pos().y();
    showCoordTooltip(e->globalPosition().toPoint());
}

void ApertureRect::mouseRelease(QMouseEvent *e)
{
    if (!visible() || !_editing) return;
    QToolTip::hideText();
    _dragging = false;
}

void ApertureRect::mouseDoubleClick(QMouseEvent*)
{
    if (!visible() || !_editing) return;
    stopEdit(true);
}

void ApertureRect::showDragCursor(Qt::CursorShape c)
{
    if (_dragCursor == c)
        return;
    _dragCursor = c;
    QApplication::restoreOverrideCursor();
    if (c != Qt::ArrowCursor)
        QApplication::setOverrideCursor(c);
}

void ApertureRect::showCoordTooltip(const QPoint &p)
{
    QStringList hint;
    if (_drag0 || _dragX1) hint << QStringLiteral("X1: %1").arg(int(_x1));
    if (_drag0 || _dragX2) hint << QStringLiteral("X2: %1").arg(int(_x2));
    if (_drag0 || _dragY1) hint << QStringLiteral("Y1: %1").arg(int(_y1));
    if (_drag0 || _dragY2) hint << QStringLiteral("Y2: %1").arg(int(_y2));
    if (_dragX1 || _dragX2) hint << QStringLiteral("W: %1").arg(int(_x2) - int(_x1));
    if (_dragY1 || _dragY2) hint << QStringLiteral("H: %1").arg(int(_y2) - int(_y1));
    if (!hint.isEmpty()) QToolTip::showText(p, hint.join('\n'));
}

class ApertureBoundEditor : public QSpinBox
{
public:
    ApertureBoundEditor(int value, int max, int sign) : QSpinBox(), _sign(sign) {
        setMinimum(0);
        setMaximum(max);
        setValue(value);
    }
protected:
    void keyPressEvent(QKeyEvent *e) override {
        if (e->modifiers().testFlag(Qt::ShiftModifier)) {
            QSpinBox::keyPressEvent(e);
            return;
        }
        switch (e->key()) {
        case Qt::Key_Up:
        case Qt::Key_Right:
            stepBy(_sign * (e->modifiers().testFlag(Qt::ControlModifier) ? 100 : 1));
            break;
        case Qt::Key_Down:
        case Qt::Key_Left:
            stepBy(_sign * (e->modifiers().testFlag(Qt::ControlModifier) ? -100 : -1));
            break;
        default:
            QSpinBox::keyPressEvent(e);
        }
    }
private:
    int _sign;
};

void ApertureRect::makeEditor()
{
    _seX1 = new ApertureBoundEditor(_x1, _maxX, +1);
    _seY1 = new ApertureBoundEditor(_y1, _maxY, -1);
    _seX2 = new ApertureBoundEditor(_x2, _maxX, +1);
    _seY2 = new ApertureBoundEditor(_y2, _maxY, -1);
    _seW = new QSpinBox;
    _seH = new QSpinBox;
    _seW->setValue(aperW());
    _seH->setValue(aperH());
    _seW->setReadOnly(true);
    _seH->setReadOnly(true);

    connect(_seX1, &QSpinBox::valueChanged, this, [this](int v){
        if ((int)_x1 == v) return;
        _x1 = v;
        _seW->setValue(aperW());
        parentPlot()->replot();
    });
    connect(_seX2, &QSpinBox::valueChanged, this, [this](int v){
        if ((int)_x2 == v) return;
        _x2 = v;
        _seW->setValue(aperW());
        parentPlot()->replot();
    });
    connect(_seY1, &QSpinBox::valueChanged, this, [this](int v){
        if ((int)_y1 == v) return;
        _y1 = v;
        _seH->setValue(aperH());
        parentPlot()->replot();
    });
    connect(_seY2, &QSpinBox::valueChanged, this, [this](int v){
        if ((int)_y2 == v) return;
        _y2 = v;
        _seH->setValue(aperH());
        parentPlot()->replot();
    });

    _editor = new QFrame;
    _editor->setFrameShape(QFrame::NoFrame);
    _editor->setFrameShadow(QFrame::Plain);
    auto shadow = new QGraphicsDropShadowEffect;
    if (qApp->styleHints()->colorScheme() == Qt::ColorScheme::Dark)
        shadow->setColor(QColor(255, 255, 255, 180));
    else
        shadow->setColor(QColor(0, 0, 0, 180));
    shadow->setBlurRadius(20);
    shadow->setOffset(0);
    _editor->setGraphicsEffect(shadow);

    auto butApply = new QToolButton;
    auto butCancel = new QToolButton;
    butApply->setIcon(QIcon(":/toolbar/check"));
    butCancel->setIcon(QIcon(":/toolbar/delete"));
    connect(butApply, &QToolButton::pressed, this, [this]{ stopEdit(true); });
    connect(butCancel, &QToolButton::pressed, this, [this]{ stopEdit(false); });
    auto buttons = new QHBoxLayout;
    buttons->addWidget(butApply);
    buttons->addWidget(butCancel);

    auto l = new QFormLayout(_editor);
    l->addRow("X1", _seX1);
    l->addRow("Y1", _seY1);
    l->addRow("X2", _seX2);
    l->addRow("Y2", _seY2);
    l->addRow("W", _seW);
    l->addRow("H", _seH);
    l->addRow("", buttons);

    _editor->setParent(parentPlot());
    _editor->setAutoFillBackground(true);
    _editor->show();
    _editor->adjustSize();
    adjustEditorPosition();
}

void ApertureRect::adjustEditorPosition()
{
    if (_editor)
        _editor->move(parentPlot()->width() - _editor->width() - 15, 15);
}

//------------------------------------------------------------------------------
//                               BeamInfoText
//------------------------------------------------------------------------------

BeamInfoText::BeamInfoText(QCustomPlot *parentPlot) : QCPAbstractItem(parentPlot)
{
}

void BeamInfoText::draw(QCPPainter *painter)
{
    auto r = parentPlot()->axisRect()->rect();
    painter->setPen(Qt::white);
    painter->drawText(QRect(r.left()+15, r.top()+10, 10, 10), Qt::TextDontClip, _text);
}<|MERGE_RESOLUTION|>--- conflicted
+++ resolved
@@ -78,7 +78,6 @@
     setVisible(_aperture.on);
 }
 
-<<<<<<< HEAD
 void ApertureRect::setImageSize(int sensorW, int sensorH, const PixelScale &scale)
 {
     _scale = scale;
@@ -87,9 +86,6 @@
     updateCoords();
 }
 
-void ApertureRect::updateCoords()
-{
-=======
 void ApertureRect::setAperture(const SoftAperture &aperture)
 {
     _aperture = aperture;
@@ -97,17 +93,8 @@
     setVisible(_aperture.on);
 }
 
-void ApertureRect::setImageSize(int sensorW, int sensorH, const PixelScale &scale)
-{
-    _scale = scale;
-    _maxX = scale.sensorToUnit(sensorW);
-    _maxY = scale.sensorToUnit(sensorH);
-    updateCoords();
-}
-
 void ApertureRect::updateCoords()
 {
->>>>>>> d4f43873
     _x1 = _scale.sensorToUnit(_aperture.x1);
     _y1 = _scale.sensorToUnit(_aperture.y1);
     _x2 = _scale.sensorToUnit(_aperture.x2);
@@ -119,18 +106,7 @@
     if (_editing)
         return;
     _editing = true;
-<<<<<<< HEAD
     makeEditor();
-=======
-    const double sensorW = _scale.unitToSensor(_maxX);
-    const double sensorH = _scale.unitToSensor(_maxY);
-    if (!_aperture.isValid(sensorW, sensorH)) {
-        _x1 = _maxX / 4;
-        _x2 = _maxX / 4 * 3;
-        _y1 = _maxY / 4;
-        _y2 = _maxY / 4 * 3;
-    }
->>>>>>> d4f43873
     setVisible(true);
     parentPlot()->replot();
 }
@@ -214,15 +190,10 @@
             _seW->setValue(aperW());
         }
         if (_drag0 || _dragX2) {
-<<<<<<< HEAD
             _x2 = parentPlot()->xAxis->pixelToCoord(x2+dx);
             _x2 = qMin(_x2, _maxX);
             _seX2->setValue(_x2);
             _seW->setValue(aperW());
-=======
-            _x2 = parentPlot()->xAxis->pixelToCoord(qMax(x2+dx, x1+t));
-            _x2 = qMin(_x2, _maxX);
->>>>>>> d4f43873
         }
         if (_drag0 || _dragY1) {
             _y1 = parentPlot()->yAxis->pixelToCoord(y1+dy);
@@ -231,15 +202,10 @@
             _seH->setValue(aperH());
         }
         if (_drag0 || _dragY2) {
-<<<<<<< HEAD
             _y2 = parentPlot()->yAxis->pixelToCoord(y2+dy);
             _y2 = qMin(_y2, _maxY);
             _seY2->setValue(_y2);
             _seH->setValue(aperH());
-=======
-            _y2 = parentPlot()->yAxis->pixelToCoord(qMax(y2+dy, y1+t));
-            _y2 = qMin(_y2, _maxY);
->>>>>>> d4f43873
         }
         showCoordTooltip(e->globalPosition().toPoint());
         parentPlot()->replot();
